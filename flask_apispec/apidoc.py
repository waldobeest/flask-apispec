# -*- coding: utf-8 -*-

import copy

import six

import apispec
from apispec.core import VALID_METHODS
from apispec.ext.marshmallow import MarshmallowPlugin

from marshmallow import Schema
from marshmallow.utils import is_instance_or_subclass

from flask_apispec.paths import rule_to_path, rule_to_params
from flask_apispec.utils import resolve_resource, resolve_annotations, merge_recursive

APISPEC_VERSION_INFO = tuple(
    [int(part) for part in apispec.__version__.split('.') if part.isdigit()]
)

class Converter(object):

    def __init__(self, app, spec, document_options=True):
        self.app = app
        self.spec = spec
        self.document_options = document_options
        try:
            self.marshmallow_plugin = next(
                plugin for plugin in self.spec.plugins
                if isinstance(plugin, MarshmallowPlugin)
            )
        except StopIteration:
            raise RuntimeError(
                "Must have a MarshmallowPlugin instance in the spec's list "
                'of plugins.'
            )

    def convert(self, target, endpoint=None, blueprint=None, **kwargs):
        endpoint = endpoint or target.__name__.lower()
        if blueprint:
            endpoint = '{}.{}'.format(blueprint, endpoint)
        rules = self.app.url_map._rules_by_endpoint[endpoint]
        return [self.get_path(rule, target, **kwargs) for rule in rules]

    def get_path(self, rule, target, **kwargs):
        operations = self.get_operations(rule, target)
        parent = self.get_parent(target, **kwargs)
<<<<<<< HEAD
        excluded_methods = {'head'}
        if not self.document_options:
            excluded_methods.add('options')
=======
        valid_methods = VALID_METHODS[self.spec.openapi_version.major]
>>>>>>> ec30f522
        return {
            'view': target,
            'path': rule_to_path(rule),
            'operations': {
                method.lower(): self.get_operation(rule, view, parent=parent)
                for method, view in six.iteritems(operations)
<<<<<<< HEAD
                if method.lower() in (set(VALID_METHODS) - excluded_methods)
=======
                if method.lower() in (set(valid_methods) - {'head'})
>>>>>>> ec30f522
            },
        }

    def get_operations(self, rule, target):
        return {}

    def get_operation(self, rule, view, parent=None):
        annotation = resolve_annotations(view, 'docs', parent)
        docs = merge_recursive(annotation.options)
        operation = {
            'responses': self.get_responses(view, parent),
            'parameters': self.get_parameters(rule, view, docs, parent),
        }
        docs.pop('params', None)
        return merge_recursive([operation, docs])

    def get_parent(self, view):
        return None

    def get_parameters(self, rule, view, docs, parent=None):
        if APISPEC_VERSION_INFO[0] < 3:
            openapi = self.marshmallow_plugin.openapi
        else:
            openapi = self.marshmallow_plugin.converter
        annotation = resolve_annotations(view, 'args', parent)
        extra_params = []
        for args in annotation.options:
            schema = args.get('args', {})
            if is_instance_or_subclass(schema, Schema):
                converter = openapi.schema2parameters
            elif callable(schema):
                schema = schema(request=None)
                if is_instance_or_subclass(schema, Schema):
                    converter = openapi.schema2parameters
                else:
                    converter = openapi.fields2parameters
            else:
                converter = openapi.fields2parameters
            options = copy.copy(args.get('kwargs', {}))
            locations = options.pop('locations', None)
            if locations:
                options['default_in'] = locations[0]
            elif 'default_in' not in options:
                options['default_in'] = 'body'
            extra_params += converter(schema, **options) if args else []

        rule_params = rule_to_params(rule, docs.get('params')) or []

        return extra_params + rule_params

    def get_responses(self, view, parent=None):
        annotation = resolve_annotations(view, 'schemas', parent)
        return merge_recursive(annotation.options)

class ViewConverter(Converter):

    def get_operations(self, rule, view):
        return {method: view for method in rule.methods}

class ResourceConverter(Converter):

    def get_operations(self, rule, resource):
        return {
            method: getattr(resource, method.lower())
            for method in rule.methods
            if hasattr(resource, method.lower())
        }

    def get_parent(self, resource, **kwargs):
        return resolve_resource(resource, **kwargs)<|MERGE_RESOLUTION|>--- conflicted
+++ resolved
@@ -45,24 +45,17 @@
     def get_path(self, rule, target, **kwargs):
         operations = self.get_operations(rule, target)
         parent = self.get_parent(target, **kwargs)
-<<<<<<< HEAD
+        valid_methods = VALID_METHODS[self.spec.openapi_version.major]
         excluded_methods = {'head'}
         if not self.document_options:
             excluded_methods.add('options')
-=======
-        valid_methods = VALID_METHODS[self.spec.openapi_version.major]
->>>>>>> ec30f522
         return {
             'view': target,
             'path': rule_to_path(rule),
             'operations': {
                 method.lower(): self.get_operation(rule, view, parent=parent)
                 for method, view in six.iteritems(operations)
-<<<<<<< HEAD
-                if method.lower() in (set(VALID_METHODS) - excluded_methods)
-=======
-                if method.lower() in (set(valid_methods) - {'head'})
->>>>>>> ec30f522
+                if method.lower() in (set(valid_methods) - excluded_methods)
             },
         }
 
