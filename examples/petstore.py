# -*- coding: utf-8 -*-

import six
import marshmallow as ma

from flask_apispec.utils import Ref
from flask_apispec import ResourceMeta, doc, marshal_with, use_kwargs

class Pet:
    def __init__(self, name, type):
        self.name = name
        self.type = type

class PetSchema(ma.Schema):
    name = ma.fields.Str()
    type = ma.fields.Str()

class PetResource(six.with_metaclass(ResourceMeta)):
    @use_kwargs({
        'category': ma.fields.Str(),
        'name': ma.fields.Str(),
    })
    @marshal_with(PetSchema(), code=200)
    def get(self):
        return Pet('calici', 'cat')

class CatResource(PetResource):
    @use_kwargs({'category': ma.fields.Int()})
    @marshal_with(PetSchema(), code=201)
    def get(self):
        return Pet('calici', 'cat'), 200

###

class CrudResource(six.with_metaclass(ResourceMeta)):

    schema = None

    @marshal_with(Ref('schema'), code=200)
    def get(self, id):
        pass

    @marshal_with(Ref('schema'), code=200)
    @marshal_with(Ref('schema'), code=201)
    def post(self):
        pass

    @marshal_with(Ref('schema'), code=200)
    def put(self, id):
        pass

    @marshal_with(None, code=204)
    def delete(self, id):
        pass

class PetResource(CrudResource):
    schema = PetSchema

###

import flask
import flask.views
<<<<<<< HEAD
from apispec import APISpec

from flask_apispec.apidoc import Documentation

app = flask.Flask(__name__)
spec = APISpec(
    title='title',
    version='v1',
    plugins=['apispec.ext.marshmallow'],
)
docs = Documentation(app, spec)
=======

from flask_smore.extension import FlaskSmore

app = flask.Flask(__name__)
docs = FlaskSmore(app)
>>>>>>> 45551615

@app.route('/pets/<pet_id>')
@doc(params={'pet_id': {'description': 'pet id'}})
@marshal_with(PetSchema)
@use_kwargs({'breed': ma.fields.Str()})
def get_pet(pet_id):
    return Pet('calici', 'cat')

docs.register(get_pet)

class MethodResourceMeta(ResourceMeta, flask.views.MethodViewType):
    pass

class MethodResource(six.with_metaclass(MethodResourceMeta, flask.views.MethodView)):
    methods = None

@doc(
    tags=['pets'],
    params={'pet_id': {'description': 'the pet name'}},
)
class CatResource(MethodResource):

    @marshal_with(PetSchema)
    def get(self, pet_id):
        return Pet('calici', 'cat')

    @marshal_with(PetSchema)
    def put(self, pet_id):
        return Pet('calici', 'cat')

app.add_url_rule('/cat/<pet_id>', view_func=CatResource.as_view('CatResource'))
docs.register(CatResource)<|MERGE_RESOLUTION|>--- conflicted
+++ resolved
@@ -60,25 +60,11 @@
 
 import flask
 import flask.views
-<<<<<<< HEAD
-from apispec import APISpec
-
-from flask_apispec.apidoc import Documentation
-
-app = flask.Flask(__name__)
-spec = APISpec(
-    title='title',
-    version='v1',
-    plugins=['apispec.ext.marshmallow'],
-)
-docs = Documentation(app, spec)
-=======
 
 from flask_smore.extension import FlaskSmore
 
 app = flask.Flask(__name__)
 docs = FlaskSmore(app)
->>>>>>> 45551615
 
 @app.route('/pets/<pet_id>')
 @doc(params={'pet_id': {'description': 'pet id'}})
